# -*- coding: utf-8 -*-
# This file is part of the pyMOR project (http://www.pymor.org).
# Copyright 2013-2016 pyMOR developers and contributors. All rights reserved.
# License: BSD 2-Clause License (http://opensource.org/licenses/BSD-2-Clause)

"""Module containing some constructions to obtain new operators from old ones."""

from __future__ import absolute_import, division, print_function

from numbers import Number
from itertools import izip

import numpy as np

from pymor.core.defaults import defaults_sid, defaults
from pymor.core.exceptions import InversionError
from pymor.core.interfaces import ImmutableInterface
from pymor.operators.basic import OperatorBase
from pymor.operators.interfaces import OperatorInterface
from pymor.parameters.base import Parametric
from pymor.parameters.interfaces import ParameterFunctionalInterface
from pymor.vectorarrays.interfaces import VectorArrayInterface, VectorSpace
from pymor.vectorarrays.numpy import NumpyVectorArray, NumpyVectorSpace


class LincombOperator(OperatorBase):
    """An operator representing a linear combination of arbitrary |Operators|.

    Parameters
    ----------
    operators
        List of |Operators| whose linear combination is formed.
    coefficients
        A list of linear coefficients. A linear coefficient can
        either be a fixed number or a |ParameterFunctional|.
    name
        Name of the operator.
    """

    def __init__(self, operators, coefficients, solver_options=None, name=None):
        assert len(operators) > 0
        assert len(operators) == len(coefficients)
        assert all(isinstance(op, OperatorInterface) for op in operators)
        assert all(isinstance(c, (ParameterFunctionalInterface, Number)) for c in coefficients)
        assert all(op.source == operators[0].source for op in operators[1:])
        assert all(op.range == operators[0].range for op in operators[1:])
        self.source = operators[0].source
        self.range = operators[0].range
        self.operators = tuple(operators)
        self.linear = all(op.linear for op in operators)
        self.coefficients = tuple(coefficients)
        self.solver_options = solver_options
        self.name = name
        self.build_parameter_type(inherits=list(operators) +
                                  [f for f in coefficients if isinstance(f, ParameterFunctionalInterface)])
        self._try_assemble = not self.parametric

    def evaluate_coefficients(self, mu):
        """Compute the linear coefficients of the linear combination for a given parameter.

        Parameters
        ----------
        mu
            |Parameter| for which to compute the linear coefficients.

        Returns
        -------
        List of linear coefficients.
        """
        mu = self.parse_parameter(mu)
        return [c.evaluate(mu) if hasattr(c, 'evaluate') else c for c in self.coefficients]

    def apply(self, U, ind=None, mu=None):
        if hasattr(self, '_assembled_operator'):
            if self._defaults_sid == defaults_sid():
                return self._assembled_operator.apply(U, ind=ind)
            else:
                return self.assemble().apply(U, ind=ind)
        elif self._try_assemble:
            return self.assemble().apply(U, ind=ind)
        coeffs = self.evaluate_coefficients(mu)
        R = self.operators[0].apply(U, ind=ind, mu=mu)
        R.scal(coeffs[0])
        for op, c in izip(self.operators[1:], coeffs[1:]):
            R.axpy(c, op.apply(U, ind=ind, mu=mu))
        return R

    def apply2(self, V, U, U_ind=None, V_ind=None, mu=None, product=None):
        if hasattr(self, '_assembled_operator'):
            if self._defaults_sid == defaults_sid():
                return self._assembled_operator.apply2(V, U, V_ind=V_ind, U_ind=U_ind, product=product)
            else:
                return self.assemble().apply2(V, U, V_ind=V_ind, U_ind=U_ind, product=product)
        elif self._try_assemble:
            return self.assemble().apply2(V, U, V_ind=V_ind, U_ind=U_ind, product=product)
        coeffs = self.evaluate_coefficients(mu)
        R = self.operators[0].apply2(V, U, V_ind=V_ind, U_ind=U_ind, mu=mu, product=product)
        R *= coeffs[0]
        for op, c in izip(self.operators[1:], coeffs[1:]):
            R += c * op.apply2(V, U, V_ind=V_ind, U_ind=U_ind, mu=mu, product=product)
        return R

    def pairwise_apply2(self, V, U, U_ind=None, V_ind=None, mu=None, product=None):
        if hasattr(self, '_assembled_operator'):
            if self._defaults_sid == defaults_sid():
                return self._assembled_operator.pairwise_apply2(V, U, V_ind=V_ind, U_ind=U_ind, product=product)
            else:
                return self.assemble().pairwise_apply2(V, U, V_ind=V_ind, U_ind=U_ind, product=product)
        elif self._try_assemble:
            return self.assemble().pairwise_apply2(V, U, V_ind=V_ind, U_ind=U_ind, product=product)
        coeffs = self.evaluate_coefficients(mu)
        R = self.operators[0].pairwise_apply2(V, U, V_ind=V_ind, U_ind=U_ind, mu=mu, product=product)
        R *= coeffs[0]
        for op, c in izip(self.operators[1:], coeffs[1:]):
            R += c * op.pairwise_apply2(V, U, V_ind=V_ind, U_ind=U_ind, mu=mu, product=product)
        return R

    def apply_adjoint(self, U, ind=None, mu=None, source_product=None, range_product=None):
        if hasattr(self, '_assembled_operator'):
            if self._defaults_sid == defaults_sid():
                return self._assembled_operator.apply_adjoint(U, ind=ind, source_product=source_product,
                                                              range_product=range_product)
            else:
                return self.assemble().apply_adjoint(U, ind=ind, source_product=source_product,
                                                     range_product=range_product)
        elif self._try_assemble:
            return self.assemble().apply_adjoint(U, ind=ind, source_product=source_product,
                                                 range_product=range_product)
        coeffs = self.evaluate_coefficients(mu)
        R = self.operators[0].apply_adjoint(U, ind=ind, mu=mu, source_product=source_product,
                                            range_product=range_product)
        R.scal(coeffs[0])
        for op, c in izip(self.operators[1:], coeffs[1:]):
            R.axpy(c, op.apply_adjoint(U, ind=ind, mu=mu, source_product=source_product,
                                       range_product=range_product))
        return R

    def assemble(self, mu=None):
        if hasattr(self, '_assembled_operator'):
            if self._defaults_sid == defaults_sid():
                return self._assembled_operator
            else:
                self.logger.warn('Re-assembling since state of global defaults has changed.')
        operators = [op.assemble(mu) for op in self.operators]
        coefficients = self.evaluate_coefficients(mu)
        op = operators[0].assemble_lincomb(operators, coefficients, solver_options=self.solver_options,
                                           name=self.name + '_assembled')
        if not self.parametric:
            if op:
                self._assembled_operator = op
                self._defaults_sid = defaults_sid()
                return op
            else:
                self._try_assemble = False
                return self
        elif op:
            return op
        else:
            return LincombOperator(operators, coefficients, solver_options=self.solver_options,
                                   name=self.name + '_assembled')

    def jacobian(self, U, mu=None):
        if self.linear:
            return self.assemble(mu)
        if hasattr(self, '_assembled_operator'):
            if self._defaults_sid == defaults_sid():
                return self._assembled_operator.jacobian(U)
            else:
                return self.assemble().jacobian(U)
        elif self._try_assemble:
            return self.assemble().jacobian(U)
        jacobians = [op.jacobian(U, mu) for op in self.operators]
        coefficients = self.evaluate_coefficients(mu)
        options = self.solver_options.get('jacobian') if self.solver_options else None
        jac = jacobians[0].assemble_lincomb(jacobians, coefficients, solver_options=options,
                                            name=self.name + '_jacobian')
        if jac is None:
            return LincombOperator(jacobians, coefficients, solver_options=options,
                                   name=self.name + '_jacobian')
        else:
            return jac

    def as_vector(self, mu=None):
        if hasattr(self, '_assembled_operator'):
            if self._defaults_sid == defaults_sid():
                return self._assembled_operator.as_vector()
            else:
                return self.assemble().as_vector()
        elif self._try_assemble:
            return self.assemble().as_vector()
        coefficients = np.array(self.evaluate_coefficients(mu))
        vectors = [op.as_vector(mu) for op in self.operators]
        R = vectors[0]
        R.scal(coefficients[0])
        for c, v in izip(coefficients[1:], vectors[1:]):
            R.axpy(c, v)
        return R

    def projected(self, range_basis, source_basis, product=None, name=None):
        if hasattr(self, '_assembled_operator'):
            if self._defaults_sid == defaults_sid():
                return self._assembled_operator.projected(range_basis, source_basis, product, name)
            else:
                return self.assemble().projected(range_basis, source_basis, product, name)
        elif self._try_assemble:
            return self.assemble().projected(range_basis, source_basis, product, name)
        proj_operators = [op.projected(range_basis=range_basis, source_basis=source_basis, product=product)
                          for op in self.operators]
        return self.with_(operators=proj_operators, name=name or self.name + '_projected')

    def projected_to_subbasis(self, dim_range=None, dim_source=None, name=None):
        """See :meth:`NumpyMatrixOperator.projected_to_subbasis`."""
        assert dim_source is None or dim_source <= self.source.dim
        assert dim_range is None or dim_range <= self.range.dim
        proj_operators = [op.projected_to_subbasis(dim_range=dim_range, dim_source=dim_source)
                          for op in self.operators]
        return self.with_(operators=proj_operators, name=name or '{}_projected_to_subbasis'.format(self.name))

    def __getstate__(self):
        d = self.__dict__.copy()
        if '_assembled_operator' in d:
            del d['_assembled_operator']
        return d


class Concatenation(OperatorBase):
    """|Operator| representing the concatenation of two |Operators|.

    Parameters
    ----------
    second
        The |Operator| which is applied as second operator.
    first
        The |Operator| which is applied as first operator.
    name
        Name of the operator.
    """

    def __init__(self, second, first, solver_options=None, name=None):
        assert isinstance(second, OperatorInterface)
        assert isinstance(first, OperatorInterface)
        assert first.range == second.source
        self.first = first
        self.second = second
        self.build_parameter_type(inherits=(second, first))
        self.source = first.source
        self.range = second.range
        self.linear = second.linear and first.linear
        self.solver_options = solver_options
        self.name = name

    def apply(self, U, ind=None, mu=None):
        mu = self.parse_parameter(mu)
        return self.second.apply(self.first.apply(U, ind=ind, mu=mu), mu=mu)

    def apply_adjoint(self, U, ind=None, mu=None, source_product=None, range_product=None):
        mu = self.parse_parameter(mu)
        return self.first.apply_adjoint(self.second.apply_adjoint(U, ind=ind, mu=mu, range_product=range_product),
                                        mu=mu, source_product=source_product)

    def jacobian(self, U, mu=None):
        assert len(U) == 1
        V = self.first.apply(U, mu=mu)
        options = self.solver_options.get('jacobian') if self.solver_options else None
        return Concatenation(self.second.jacobian(V, mu=mu), self.first.jacobian(U, mu=mu),
                             solver_options=options, name=self.name + '_jacobian')

    def restricted(self, dofs):
        restricted_second, second_source_dofs = self.second.restricted(dofs)
        restricted_first, first_source_dofs = self.first.restricted(second_source_dofs)
        if isinstance(restricted_second, IdentityOperator):
            return restricted_first, first_source_dofs
        elif isinstance(restricted_first, IdentityOperator):
            return restricted_second, first_source_dofs
        else:
            return Concatenation(restricted_second, restricted_first), first_source_dofs

    def projected(self, range_basis, source_basis, product=None, name=None):
        if not self.parametric and self.linear:
            return super(Concatenation, self).projected(range_basis, source_basis, product=product, name=name)
        projected_first = self.first.projected(None, source_basis, product=None)
        if isinstance(projected_first, VectorArrayOperator) and not projected_first.transposed:
            return self.second.projected(range_basis, projected_first._array, product=product, name=name)
        else:
            projected_second = self.second.projected(range_basis, None, product=product)
            return Concatenation(projected_second, projected_first, name=name or self.name + '_projected')


class ComponentProjection(OperatorBase):
    """|Operator| representing the projection of a Vector on some of its components.

    Parameters
    ----------
    components
        List or 1D |NumPy array| of the indices of the vector components that are to
        be extracted by the operator.
    source
        Source |VectorSpace| of the operator.
    name
        Name of the operator.
    """

    linear = True

    def __init__(self, components, source, name=None):
        assert all(0 <= c < source.dim for c in components)
        self.components = np.array(components, dtype=np.int32)
        self.range = NumpyVectorSpace(len(components))
        self.source = source
        self.name = name

    def apply(self, U, ind=None, mu=None):
        assert U in self.source
        return NumpyVectorArray(U.components(self.components, ind), copy=False)

    def restricted(self, dofs):
        assert all(0 <= c < self.range.dim for c in dofs)
        source_dofs = self.components[dofs]
        return IdentityOperator(NumpyVectorSpace(len(source_dofs))), source_dofs


class IdentityOperator(OperatorBase):
    """The identity |Operator|.

    In other word ::

        op.apply(U) == U

    Parameters
    ----------
    space
        The |VectorSpace| the operator acts on.
    name
        Name of the operator.
    """

    linear = True

    def __init__(self, space, name=None):
        self.source = self.range = space
        self.name = name

    def apply(self, U, ind=None, mu=None):
        assert U in self.source
        return U.copy(ind=ind)

    def apply_adjoint(self, U, ind=None, mu=None, source_product=None, range_product=None):
        assert U in self.range
        assert source_product is None or source_product.source == source_product.range == self.source
        assert range_product is None or range_product.source == range_product.range == self.range
        if range_product:
            PrU = range_product.apply(U, ind=ind)
        else:
            PrU = U.copy(ind=ind)
        if source_product:
            return source_product.apply_inverse(PrU)
        else:
            return PrU

    def apply_inverse(self, V, ind=None, mu=None, least_squares=False):
        assert V in self.range
        return V.copy(ind=ind)

    def apply_inverse_adjoint(self, U, ind=None, mu=None, source_product=None, range_product=None, least_squares=False):
        if source_product or range_product:
            return super(IdentityOperator, self).apply_inverse_adjoint(U, ind=ind, mu=mu,
                                                                       source_product=source_product,
                                                                       range_product=range_product,
                                                                       least_squares=least_squares)
        else:
            assert U in self.source
            return U.copy(ind=ind)

    def assemble(self, mu=None):
        return self

    def assemble_lincomb(self, operators, coefficients, solver_options=None, name=None):
        if all(isinstance(op, IdentityOperator) for op in operators):
            assert all(op.source == operators[0].source for op in operators)
            return IdentityOperator(operators[0].source, name=name) * sum(coefficients)
        else:
            return operators[1].assemble_lincomb(operators[1:] + [operators[0]],
                                                 coefficients[1:] + [coefficients[0]],
                                                 solver_options=solver_options, name=name)

    def restricted(self, dofs):
        assert all(0 <= c < self.range.dim for c in dofs)
        return IdentityOperator(NumpyVectorSpace(len(dofs))), dofs


class ConstantOperator(OperatorBase):
    """A constant |Operator| always returning the same vector.

    Parameters
    ----------
    value
        A |VectorArray| of length 1 containing the vector which is
        returned by the operator.
    source
        Source |VectorSpace| of the operator.
    name
        Name of the operator.
    """

    linear = False

    def __init__(self, value, source, name=None):
        assert isinstance(value, VectorArrayInterface)
        assert len(value) == 1
        self.source = source
        self.range = value.space
        self.name = name
        self._value = value.copy()

    def apply(self, U, ind=None, mu=None):
        assert U in self.source
        assert U.check_ind(ind)
        count = len(U) if ind is None else 1 if isinstance(ind, Number) else len(ind)
        return self._value.copy(ind=([0] * count))

    def jacobian(self, U, mu=None):
        assert U in self.source
        assert len(U) == 1
        return ZeroOperator(self.source, self.range, name=self.name + '_jacobian')

    def projected(self, range_basis, source_basis, product=None, name=None):
        assert source_basis is None or source_basis in self.source
        assert range_basis is None or range_basis in self.range
        assert product is None or product.source == product.range == self.range
        if range_basis is not None:
            if product:
                projected_value = NumpyVectorArray(product.apply2(range_basis, self._value).T, copy=False)
            else:
                projected_value = NumpyVectorArray(range_basis.dot(self._value).T, copy=False)
        else:
            projected_value = self._value
        if source_basis is None:
            return ConstantOperator(projected_value, self.source, name=self.name + '_projected')
        else:
            return ConstantOperator(projected_value, NumpyVectorSpace(len(source_basis)),
                                    name=self.name + '_projected')

    def restricted(self, dofs):
        assert all(0 <= c < self.range.dim for c in dofs)
        restricted_value = NumpyVectorArray(self._value.components(dofs))
        return ConstantOperator(restricted_value, NumpyVectorSpace(len(dofs))), dofs

<<<<<<< HEAD
=======
    def projected_to_subbasis(self, dim_range=None, dim_source=None, name=None):
        assert dim_source is None or (self.source.type is NumpyVectorArray and dim_source <= self.source.dim)
        assert dim_range is None or (self.range.type is NumpyVectorArray and dim_range <= self.range.dim)
        name = name or '{}_projected_to_subbasis'.format(self.name)
        source = self.source if dim_source is None else NumpyVectorSpace(dim_source)
        value = self._value if dim_range is None else NumpyVectorArray(self._value.data[:, :dim_range])
        return ConstantOperator(value, source, name=name)

>>>>>>> 224a0a3c

class ZeroOperator(OperatorBase):
    """The |Operator| which maps every vector to zero.

    Parameters
    ----------
    source
        Source |VectorSpace| of the operator.
    range
        Range |VectorSpace| of the operator.
    name
        Name of the operator.
    """

    linear = True

    def __init__(self, source, range, name=None):
        assert isinstance(source, VectorSpace)
        assert isinstance(range, VectorSpace)
        self.source = source
        self.range = range
        self.name = name

    def apply(self, U, ind=None, mu=None):
        assert U in self.source
        assert U.check_ind(ind)
        count = len(U) if ind is None else 1 if isinstance(ind, Number) else len(ind)
        return self.range.zeros(count)

    def apply_inverse(self, V, ind=None, mu=None, least_squares=False):
        assert V in self.range
        assert V.check_ind(ind)
        if not least_squares:
            raise InversionError
        return self.source.zeros(V.len_ind(ind))

    def apply_inverse_adjoint(self, U, ind=None, mu=None, source_product=None, range_product=None, least_squares=False):
        assert U in self.source
        assert U.check_ind(ind)
        if not least_squares:
            raise InversionError
        return self.range.zeros(U.len_ind(ind))

    def projected(self, range_basis, source_basis, product=None, name=None):
        assert source_basis is None or source_basis in self.source
        assert range_basis is None or range_basis in self.range
        assert product is None or product.source == product.range == self.range
        if source_basis is not None and range_basis is not None:
            from pymor.operators.numpy import NumpyMatrixOperator
            return NumpyMatrixOperator(np.zeros((len(range_basis), len(source_basis))),
                                       name=self.name + '_projected')
        else:
            new_source = NumpyVectorSpace(len(source_basis)) if source_basis is not None else self.source
            new_range = NumpyVectorSpace(len(range_basis)) if range_basis is not None else self.range
            return ZeroOperator(new_source, new_range, name=self.name + '_projected')

    def assemble_lincomb(self, operators, coefficients, solver_options=None, name=None):
        assert operators[0] is self
        if len(operators) > 1:
            return operators[1].assemble_lincomb(operators[1:], coefficients[1:], solver_options=solver_options,
                                                 name=name)
        else:
            return self

    def restricted(self, dofs):
        assert all(0 <= c < self.range.dim for c in dofs)
        return ZeroOperator(NumpyVectorSpace(0), NumpyVectorSpace(len(dofs))), np.array([], dtype=np.int32)


class VectorArrayOperator(OperatorBase):
    """Wraps a |VectorArray| as an |Operator|.

    If `transposed == False`, the operator maps from `NumpyVectorSpace(len(array))`
    to `array.space` by forming linear combinations of the vectors in the array
    with given coefficient arrays.

    If `transposed == True`, the operator maps from `array.space` to
    `NumpyVectorSpace(len(array))` by forming the scalar products of the arument
    with the vectors in the given array.

    Parameters
    ----------
    array
        The |VectorArray| which is to be treated as an operator.
    transposed
        See description above.
    name
        The name of the operator.
    """

    linear = True

    def __init__(self, array, transposed=False, name=None):
        self._array = array.copy()
        if transposed:
            self.source = array.space
            self.range = NumpyVectorSpace(len(array))
        else:
            self.source = NumpyVectorSpace(len(array))
            self.range = array.space
        self.transposed = transposed
        self.name = name

    def apply(self, U, ind=None, mu=None):
        assert U in self.source
        if not self.transposed:
            if ind is not None:
                U = U.copy(ind)
            return self._array.lincomb(U.data)
        else:
            return NumpyVectorArray(U.dot(self._array, ind=ind), copy=False)

    def apply_adjoint(self, U, ind=None, mu=None, source_product=None, range_product=None):
        assert U in self.range
        assert source_product is None or source_product.source == source_product.range == self.source
        assert range_product is None or range_product.source == range_product.range == self.range
        if not self.transposed:
            if range_product:
                ATPrU = NumpyVectorArray(range_product.apply2(self._array, U, U_ind=ind).T, copy=False)
            else:
                ATPrU = NumpyVectorArray(self._array.dot(U, o_ind=ind).T, copy=False)
            if source_product:
                return source_product.apply_inverse(ATPrU)
            else:
                return ATPrU
        else:
            if range_product:
                PrU = range_product.apply(U, ind=ind)
            else:
                PrU = U.copy(ind)
            ATPrU = self._array.lincomb(PrU.data)
            if source_product:
                return source_product.apply_inverse(ATPrU)
            else:
                return ATPrU

    def apply_inverse_adjoint(self, U, ind=None, mu=None, source_product=None, range_product=None, least_squares=False):
        if source_product or range_product:
            return super(VectorArrayOperator, self).apply_inverse_adjoint(U, ind, mu=mu,
                                                                          source_product=source_product,
                                                                          range_product=range_product,
                                                                          least_squares=least_squares)
        else:
            adjoint_op = VectorArrayOperator(self._array, transposed=not self.transposed)
            return adjoint_op.apply_inverse(U, ind=ind, mu=mu, least_squares=least_squares)

    def assemble_lincomb(self, operators, coefficients, solver_options=None, name=None):

        transposed = operators[0].transposed
        if not all(isinstance(op, VectorArrayOperator) and op.transposed == transposed for op in operators):
            return None
        assert not solver_options

        if coefficients[0] == 1:
            array = operators[0]._array.copy()
        else:
            array = operators[0]._array * coefficients[0]
        for op, c in izip(operators[1:], coefficients[1:]):
            array.axpy(c, op._array)
        return VectorArrayOperator(array, transposed=transposed, name=name)

    def as_vector(self, mu=None):
        if len(self._array) != 1:
            raise TypeError('This operator does not represent a vector or linear functional.')
        else:
            return self._array.copy()

    def restricted(self, dofs):
        assert all(0 <= c < self.range.dim for c in dofs)
        if not self.transposed:
            restricted_value = NumpyVectorArray(self._array.components(dofs))
            return VectorArrayOperator(restricted_value, False), np.arange(self.source.dim, dtype=np.int32)
        else:
            raise NotImplementedError


class VectorOperator(VectorArrayOperator):
    """Wrap a vector as a vector-like |Operator|.

    Given a vector `v` of dimension `d`, this class represents
    the operator ::

        op: R^1 ----> R^d
             x  |---> x⋅v

    In particular ::

        VectorOperator(vector).as_vector() == vector

    Parameters
    ----------
    vector
        |VectorArray| of length 1 containing the vector `v`.
    name
        Name of the operator.
    """

    linear = True
    source = NumpyVectorSpace(1)

    def __init__(self, vector, name=None):
        assert isinstance(vector, VectorArrayInterface)
        assert len(vector) == 1
        super(VectorOperator, self).__init__(vector, transposed=False, name=name)


class VectorFunctional(VectorArrayOperator):
    """Wrap a vector as a linear |Functional|.

    Given a vector `v` of dimension `d`, this class represents
    the functional ::

        f: R^d ----> R^1
            u  |---> (u, v)

    where `( , )` denotes the scalar product given by `product`.

    In particular, if `product` is `None` ::

        VectorFunctional(vector).as_vector() == vector.

    If `product` is not none, we obtain ::

        VectorFunctional(vector).as_vector() == product.apply(vector).

    Parameters
    ----------
    vector
        |VectorArray| of length 1 containing the vector `v`.
    product
        |Operator| representing the scalar product to use.
    name
        Name of the operator.
    """

    linear = True
    range = NumpyVectorSpace(1)

    def __init__(self, vector, product=None, name=None):
        assert isinstance(vector, VectorArrayInterface)
        assert len(vector) == 1
        assert product is None or isinstance(product, OperatorInterface) and vector in product.source
        if product is None:
            super(VectorFunctional, self).__init__(vector, transposed=True, name=name)
        else:
            super(VectorFunctional, self).__init__(product.apply(vector), transposed=True, name=name)


class FixedParameterOperator(OperatorBase):
    """Makes an |Operator| |Parameter|-independent by providing it a fixed |Parameter|.

    Parameters
    ----------
    operator
        The |Operator| to wrap.
    mu
        The fixed |Parameter| that will be fed to the
        :meth:`~pymor.operators.interfaces.OperatorInterface.apply` method
        of `operator`.
    """

    def __init__(self, operator, mu=None, name=None):
        assert isinstance(operator, OperatorInterface)
        assert operator.parse_parameter(mu) or True
        self.source = operator.source
        self.range = operator.range
        self.operator = operator
        self.mu = mu.copy()
        self.linear = operator.linear
        self.name = name

    def apply(self, U, ind=None, mu=None):
        return self.operator.apply(U, ind=ind, mu=self.mu)

    def apply_adjoint(self, U, ind=None, mu=None, source_product=None, range_product=None):
        return self.operator.apply_adjoint(U, ind=ind, mu=self.mu,
                                           source_product=source_product, range_product=range_product)

    def apply_inverse(self, V, ind=None, mu=None, least_squares=False):
        return self.operator.apply_inverse(V, ind=ind, mu=self.mu, least_squares=least_squares)

    def apply_inverse_adjoint(self, U, ind=None, mu=None, source_product=None, range_product=None, least_squares=False):
        return self.operator.apply_inverse_adjoint(U, ind=ind, mu=self.mu,
                                                   source_product=source_product,
                                                   range_product=range_product,
                                                   least_squares=least_squares)

    def jacobian(self, U, mu=None):
        return self.operator.jacobian(U, mu=self.mu)

    def restricted(self, dofs):
        op, source_dofs = self.operator.restricted(dofs)
        return self.with_(operator=op), source_dofs


class AdjointOperator(OperatorBase):
    """Represents the adjoint of a given |Operator|.

    See :meth:`~pymor.operators.interfaces.OperatorInterface.apply_adjoint`.

    Parameters
    ----------
    operator
        The |Operator| of which the adjoint is formed.
    source_product
        If not `None`, scalar product |Operator| for the source |VectorSpace|
        w.r.t. which to take the adjoint.
    range_product
        If not `None`, scalar product |Operator| for the range |VectorSpace|
        w.r.t. which to take the adjoint.
    name
        If not `None`, name of the operator.
    with_apply_inverse
        If `True`, provide own :meth:`~pymor.operators.interfaces.OperatorInterface.apply_inverse`
        and :meth:`~pymor.operator.interfaces.OperatorInterface.apply_inverse_adjoint`
        implementations by calling these methods on the given `operator`.
        (Is set to `False` in the default implementation of
        and :meth:`~pymor.operator.interfaces.OperatorInterface.apply_inverse_adjoint`.)
    solver_options
        When `with_apply_inverse` is `False`, the |solver_options| to use for
        the `apply_inverse` default implementation.
    """

    linear = True

    def __init__(self, operator, source_product=None, range_product=None, name=None,
                 with_apply_inverse=True, solver_options=None):
        assert isinstance(operator, OperatorInterface)
        assert operator.linear
        assert not with_apply_inverse or solver_options is None
        self.build_parameter_type(inherits=(operator,))
        self.source = operator.range
        self.range = operator.source
        self.operator = operator
        self.source_product = source_product
        self.range_product = range_product
        self.name = name or operator.name + '_adjoint'
        self.with_apply_inverse = with_apply_inverse
        self.solver_options = solver_options

    def apply(self, U, ind=None, mu=None):
        return self.operator.apply_adjoint(U, ind=ind, mu=mu,
                                           source_product=self.source_product, range_product=self.range_product)

    def apply_adjoint(self, U, ind=None, mu=None, source_product=None, range_product=None):
        if range_product != self.source_product:
            if range_product:
                U = range_product.apply(U, ind=ind)
                ind = None
            if self.source_product:
                U = self.source_product.apply_inverse(U, ind=ind)
                ind = None

        U = self.operator.apply(U, ind=ind, mu=mu)

        if source_product != self.range_product:
            if self.range_product:
                U = self.range_product.apply(U)
            if source_product:
                U = source_product.apply_inverse(U)

        return U

    def apply_inverse(self, V, ind=None, mu=None, least_squares=False):
        if not self.with_apply_inverse:
            return super(AdjointOperator, self).apply_inverse(V, ind=ind, mu=mu, least_squares=least_squares)

        return self.operator.apply_inverse_adjoint(V, ind=ind, mu=mu,
                                                   source_product=self.source_product,
                                                   range_product=self.range_product,
                                                   least_squares=least_squares)

    def apply_inverse_adjoint(self, U, ind=None, mu=None, source_product=None, range_product=None, least_squares=False):
        if not self.with_apply_inverse:
            return super(AdjointOperator, self).apply_inverse_adjoint(U, ind=ind, mu=mu,
                                                                      source_product=source_product,
                                                                      range_product=range_product,
                                                                      least_squares=least_squares)

        assert U in self.source
        if source_product and source_product != self.range_product:
            U = source_product.apply(U, ind=ind)
            ind = None
        if self.range_product and source_product != self.range_product:
            U = self.range_product.apply_inverse(U, ind=ind)
            ind = None

        V = self.operator.apply_inverse(U, ind=ind, mu=mu, least_squares=least_squares)

        if self.source_product and self.source_product != range_product:
            V = self.source_product.apply(V)
        if range_product and self.source_product != range_product:
            V = range_product.apply_inverse(V)

        return V

    def projected(self, range_basis, source_basis, product=None, name=None):
        if range_basis is not None:
            if product is not None:
                range_basis = product.apply(range_basis)
            if self.source_product:
                range_basis = self.source_product.apply_inverse(range_basis)

        if source_basis is not None and self.range_product:
            source_basis = self.range_product.apply(source_basis)

        operator = self.operator.projected(source_basis, range_basis)
        range_product = self.range_product if source_basis is None else None
        source_product = self.source_product if range_basis is None else None
        return AdjointOperator(operator, source_product=source_product, range_product=range_product,
                               name=name or self.name + '_projected')


class SelectionOperator(OperatorBase):
    """An |Operator| selecting one out of a list of |Operators|.

    operators[i] is used
    if parameterfunctional(mu) is less or equal than boundaries[i]
    and greater than boundaries[i-1]::

        -infty ------- boundaries[i] ---------- boundaries[i+1] ------- infty
                            |                        |
        --- operators[i] ---|---- operators[i+1] ----|---- operators[i+2]
                            |                        |

    Parameters
    ----------
    operators
        List of |Operators| from which one |Operator| is
        selected based on a parameter.
    parameter_functional
        A |ParameterFunctional| used for the selection of one |Operator|.
    boundaries
        The interval boundaries as defined above.
    name
        Name of the operator.

    """
    def __init__(self, operators, parameter_functional, boundaries, name=None):
        assert len(operators) > 0
        assert len(boundaries) == len(operators) - 1
        # check that boundaries are ascending:
        for i in range(len(boundaries)-1):
            assert boundaries[i] <= boundaries[i+1]
        assert all(isinstance(op, OperatorInterface) for op in operators)
        assert all(op.source == operators[0].source for op in operators[1:])
        assert all(op.range == operators[0].range for op in operators[1:])
        self.source = operators[0].source
        self.range = operators[0].range
        self.operators = tuple(operators)
        self.linear = all(op.linear for op in operators)

        self.name = name
        self.build_parameter_type(inherits=list(operators) + [parameter_functional])

        self.boundaries = tuple(boundaries)
        self.parameter_functional = parameter_functional

    def _get_operator_number(self, mu):
        value = self.parameter_functional.evaluate(mu)
        for i in range(len(self.boundaries)):
            if self.boundaries[i] >= value:
                return i
        return len(self.boundaries)

    def assemble(self, mu=None):
        mu = self.parse_parameter(mu)
        op = self.operators[self._get_operator_number(mu)]
        return op.assemble(mu)

    def apply(self, U, ind=None, mu=None):
        mu = self.parse_parameter(mu)
        operator_number = self._get_operator_number(mu)
        return self.operators[operator_number].apply(U, ind=ind, mu=mu)

    def apply_adjoint(self, U, ind=None, mu=None, source_product=None, range_product=None):
        mu = self.parse_parameter(mu)
        op = self.operators[self._get_operator_number(mu)]
        return op.apply_adjoint(U, ind=ind, mu=mu, source_product=source_product, range_product=range_product)

    def as_vector(self, mu=None):
        mu = self.parse_parameter(mu)
        operator_number = self._get_operator_number(mu)
        return self.operators[operator_number].as_vector(mu=mu)

    def projected(self, range_basis, source_basis, product=None, name=None):
        projected_operators = [op.projected(range_basis, source_basis, product=product, name=name)
                               for op in self.operators]
        return SelectionOperator(projected_operators, self.parameter_functional, self.boundaries,
                                 name or self.name + '_projected')


@defaults('raise_negative', 'tol')
def induced_norm(product, raise_negative=True, tol=1e-10, name=None):
    """The induced norm of a scalar product.

    The norm of a the vectors in a |VectorArray| U is calculated by
    calling ::

        product.pairwise_apply2(U, U, mu=mu)

    In addition, negative norm squares of absolute value smaller
    than `tol` are clipped to `0`.
    If `raise_negative` is `True`, a :exc:`ValueError` exception
    is raised if there are still negative norm squares afterwards.

    Parameters
    ----------
    product
        The scalar product |Operator| for which the norm is to be
        calculated.
    raise_negative
        If `True`, raise an exception if calcuated norm is negative.
    tol
        See above.

    Returns
    -------
    norm
        A function `norm(U, mu=None)` taking a |VectorArray| `U`
        as input together with the |Parameter| `mu` which is
        passed to the product.
    """
    return InducedNorm(product, raise_negative, tol, name)


class InducedNorm(ImmutableInterface, Parametric):
    """Instantiated by :func:`induced_norm`. Do not use directly."""

    def __init__(self, product, raise_negative, tol, name):
        self.product = product
        self.raise_negative = raise_negative
        self.tol = tol
        self.name = name or product.name
        self.build_parameter_type(inherits=(product,))

    def __call__(self, U, mu=None):
        norm_squared = self.product.pairwise_apply2(U, U, mu=mu)
        if self.tol > 0:
            norm_squared = np.where(np.logical_and(0 > norm_squared, norm_squared > - self.tol),
                                    0, norm_squared)
        if self.raise_negative and np.any(norm_squared < 0):
            raise ValueError('norm is negative (square = {})'.format(norm_squared))
        return np.sqrt(norm_squared)<|MERGE_RESOLUTION|>--- conflicted
+++ resolved
@@ -445,8 +445,6 @@
         restricted_value = NumpyVectorArray(self._value.components(dofs))
         return ConstantOperator(restricted_value, NumpyVectorSpace(len(dofs))), dofs
 
-<<<<<<< HEAD
-=======
     def projected_to_subbasis(self, dim_range=None, dim_source=None, name=None):
         assert dim_source is None or (self.source.type is NumpyVectorArray and dim_source <= self.source.dim)
         assert dim_range is None or (self.range.type is NumpyVectorArray and dim_range <= self.range.dim)
@@ -455,7 +453,6 @@
         value = self._value if dim_range is None else NumpyVectorArray(self._value.data[:, :dim_range])
         return ConstantOperator(value, source, name=name)
 
->>>>>>> 224a0a3c
 
 class ZeroOperator(OperatorBase):
     """The |Operator| which maps every vector to zero.
